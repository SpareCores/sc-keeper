from contextlib import asynccontextmanager
<<<<<<< HEAD
from enum import Enum
from typing import List, Optional, Annotated
=======
from typing import Annotated, List, Optional
>>>>>>> 9320b393

from fastapi import Depends, FastAPI, HTTPException, Query
from fastapi.middleware.cors import CORSMiddleware
from fastapi.middleware.gzip import GZipMiddleware
from sc_crawler.table_bases import (
    CountryBase,
    DatacenterBase,
    ServerBase,
    ServerPriceBase,
    VendorBase,
    ZoneBase,
)
from sc_crawler.tables import Server, ServerPrice
from sqlmodel import Session, select

from .currency import CurrencyConverter
from .database import session


def get_db():
    db = session.sessionmaker
    try:
        yield db
    finally:
        db.close()


db = next(get_db())
example_server = db.exec(select(Server).limit(1)).one()


currency_converter = CurrencyConverter()


@asynccontextmanager
async def lifespan(app: FastAPI):
    # set one example for Swagger docs
    Server.model_config["json_schema_extra"] = {
        "examples": [example_server.model_dump()]
    }
    yield
    # shutdown
    pass


app = FastAPI(lifespan=lifespan)

# CORS: allows all origins, without spec headers and without auth
app.add_middleware(CORSMiddleware, allow_origins=["*"])

# aggressive compression
app.add_middleware(GZipMiddleware, minimum_size=100)


class ServerPKs(ServerBase):
    vendor: VendorBase

class OrderDir(Enum):
    ASC = 'asc'
    DESC = 'desc'

@app.get("/server/{vendor_id}/{server_id}")
def read_server(
    vendor_id: str, server_id: str, db: Session = Depends(get_db)
) -> ServerPKs:
    server = db.get(Server, (vendor_id, server_id))
    if not server:
        raise HTTPException(status_code=404, detail="Server not found")
    return server


class DatacenterBaseWithPKs(DatacenterBase):
    country: CountryBase


class ServerPriceWithPKs(ServerPriceBase):
    vendor: VendorBase
    datacenter: DatacenterBaseWithPKs
    zone: ZoneBase
    server: ServerBase


@app.get("/search")
def search_server(
    vcpus_min: Annotated[int, Query(description="Minimum number of virtual CPUs.")] = 1,
    memory_min: Annotated[
        Optional[int], Query(description="Minimum amount of memory in MBs.")
    ] = None,
    price_max: Annotated[
        Optional[float], Query(description="Maximum price (USD/hr).")
    ] = None,
    limit: Annotated[
        int, Query(description="Maximum number of results. Set to -1 for unlimited")
    ] = 50,
    page: Annotated[Optional[int], Query(description="Page number.")] = None,
<<<<<<< HEAD
    order_by: Annotated[str, Query(description="Order by column.")] = 'price',
    order_dir: Annotated[OrderDir, Query(description="Order direction.")] = OrderDir.ASC,
=======
    orderBy: Annotated[Optional[str], Query(description="Order by column.")] = "price",
    orderDir: Annotated[Optional[str], Query(description="Order direction.")] = "asc",
    currency: Annotated[str, Query(description="Currency used for prices.")] = "USD",
>>>>>>> 9320b393
    db: Session = Depends(get_db),
) -> List[ServerPriceWithPKs]:
    query = (
        select(ServerPrice)
        .join(ServerPrice.vendor)
        .join(ServerPrice.datacenter)
        .join(ServerPrice.zone)
        .join(ServerPrice.server)
    )
    if vcpus_min:
        query = query.where(Server.vcpus >= vcpus_min)
    if memory_min:
        query = query.where(Server.memory >= memory_min)
    if price_max:
        query = query.where(ServerPrice.price <= price_max)

<<<<<<< HEAD
    #ordering
    if order_by:
        if hasattr(ServerPrice, order_by):
            order_field = getattr(ServerPrice, order_by)
            if OrderDir(order_dir) == OrderDir.ASC:
                query = query.order_by(order_field)
            else:
                query = query.order_by(order_field.desc())
    
    #pagination
=======
    # ordering
    if orderBy:
        if hasattr(ServerPrice, orderBy):
            order_by = getattr(ServerPrice, orderBy)
            if orderDir == "asc":
                query = query.order_by(order_by)
            else:
                query = query.order_by(order_by.desc())

    # pagination
>>>>>>> 9320b393
    if limit > 0:
        query = query.limit(limit)
    # only apply if limit is set
    if page and limit > 0:
        query = query.offset((page - 1) * limit)
    servers = db.exec(query).all()

    # update prices to currency requested
    for server in servers:
        if hasattr(server, "price") and hasattr(server, "currency"):
            if server.currency != currency:
                server.price = round(
                    currency_converter.convert(server.price, server.currency, currency),
                    4,
                )
                server.currency = currency

    return servers


## https://fastapi-filter.netlify.app/#examples<|MERGE_RESOLUTION|>--- conflicted
+++ resolved
@@ -1,10 +1,6 @@
 from contextlib import asynccontextmanager
-<<<<<<< HEAD
 from enum import Enum
 from typing import List, Optional, Annotated
-=======
-from typing import Annotated, List, Optional
->>>>>>> 9320b393
 
 from fastapi import Depends, FastAPI, HTTPException, Query
 from fastapi.middleware.cors import CORSMiddleware
@@ -100,14 +96,9 @@
         int, Query(description="Maximum number of results. Set to -1 for unlimited")
     ] = 50,
     page: Annotated[Optional[int], Query(description="Page number.")] = None,
-<<<<<<< HEAD
     order_by: Annotated[str, Query(description="Order by column.")] = 'price',
     order_dir: Annotated[OrderDir, Query(description="Order direction.")] = OrderDir.ASC,
-=======
-    orderBy: Annotated[Optional[str], Query(description="Order by column.")] = "price",
-    orderDir: Annotated[Optional[str], Query(description="Order direction.")] = "asc",
     currency: Annotated[str, Query(description="Currency used for prices.")] = "USD",
->>>>>>> 9320b393
     db: Session = Depends(get_db),
 ) -> List[ServerPriceWithPKs]:
     query = (
@@ -124,7 +115,6 @@
     if price_max:
         query = query.where(ServerPrice.price <= price_max)
 
-<<<<<<< HEAD
     #ordering
     if order_by:
         if hasattr(ServerPrice, order_by):
@@ -135,18 +125,6 @@
                 query = query.order_by(order_field.desc())
     
     #pagination
-=======
-    # ordering
-    if orderBy:
-        if hasattr(ServerPrice, orderBy):
-            order_by = getattr(ServerPrice, orderBy)
-            if orderDir == "asc":
-                query = query.order_by(order_by)
-            else:
-                query = query.order_by(order_by.desc())
-
-    # pagination
->>>>>>> 9320b393
     if limit > 0:
         query = query.limit(limit)
     # only apply if limit is set
