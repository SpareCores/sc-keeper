import logging
from contextlib import asynccontextmanager
from enum import Enum, StrEnum
from importlib.metadata import version
from os import environ
from textwrap import dedent
from types import SimpleNamespace
from typing import Annotated, List, Literal, Optional

from fastapi import Depends, FastAPI, HTTPException, Path, Query, Request, Response
from fastapi.middleware.cors import CORSMiddleware
from fastapi.middleware.gzip import GZipMiddleware
from pydantic import BaseModel
from sc_crawler.table_bases import (
    BenchmarkScoreBase,
    CountryBase,
    RegionBase,
    ServerBase,
    ServerPriceBase,
    StoragePriceBase,
    VendorBase,
    StorageBase,
    ZoneBase,
)
from sc_crawler.table_fields import Allocation, CpuArchitecture, Status, StorageType
from sc_crawler.tables import (
    Benchmark,
    BenchmarkScore,
    ComplianceFramework,
    Country,
    Region,
    Server,
    ServerPrice,
    Storage,
    StoragePrice,
    Vendor,
    VendorComplianceLink,
    Zone,
)
from sqlalchemy.exc import NoResultFound
from sqlalchemy.orm import contains_eager
from sqlmodel import Session, and_, func, not_, or_, select

from .ai import openai_extract_filters
from .currency import CurrencyConverter
from .database import session
from .logger import LogMiddleware, get_request_id
from .lookups import min_server_price
from .query import max_score_per_server

package_versions = {
    pkg: version(pkg)
    for pkg in ["sparecores-crawler", "sparecores-data", "sparecores-keeper"]
}

if environ.get("SENTRY_DSN"):
    import sentry_sdk

    sentry_sdk.init(
        traces_sample_rate=1.0,
        profiles_sample_rate=1.0,
    )


def get_db():
    db = session.sessionmaker
    try:
        yield db
    finally:
        db.close()


db = next(get_db())
currency_converter = CurrencyConverter()


@asynccontextmanager
async def lifespan(app: FastAPI):
    # startup
    yield
    # shutdown
    pass


# make sure we have a fresh database
session.updated.wait()

# ##############################################################################
# Helper classes

# create enums from DB values for filtering options
Countries = StrEnum(
    "Countries", {m.country_id: m.country_id for m in db.exec(select(Country)).all()}
)
Vendors = StrEnum(
    "Vendors", {m.vendor_id: m.vendor_id for m in db.exec(select(Vendor)).all()}
)
Regions = StrEnum(
    "Regions",
    {m.region_id: m.region_id for m in db.exec(select(Region)).all()},
)
ComplianceFrameworks = StrEnum(
    "ComplianceFrameworks",
    {
        m.compliance_framework_id: m.compliance_framework_id
        for m in db.exec(select(ComplianceFramework)).all()
    },
)


class NameAndDescription(BaseModel):
    name: str
    description: str


class IdNameAndDescription(NameAndDescription):
    id: str


class TableMetaData(BaseModel):
    table: NameAndDescription
    fields: List[IdNameAndDescription]


class IdNameAndDescriptionAndCategory(IdNameAndDescription):
    category: str
    unit: Optional[str]


class ServerTableMetaData(TableMetaData):
    fields: List[IdNameAndDescriptionAndCategory]


class ServerWithScore(ServerBase):
    score: Optional[float] = None
    price: Optional[float] = None
    score_per_price: Optional[float] = None


class ServerPKs(ServerWithScore):
    vendor: VendorBase


class ServerPricePKs(ServerPriceBase):
    region: RegionBase
    zone: ZoneBase


class ServerPKsWithPrices(ServerPKs):
    prices: List[ServerPricePKs]
    benchmark_scores: List[BenchmarkScoreBase]


class RegionPKs(RegionBase):
    vendor: VendorBase


class RegionBaseWithPKs(RegionBase):
    country: CountryBase


class ServerPriceWithPKs(ServerPriceBase):
    vendor: VendorBase
    region: RegionBaseWithPKs
    zone: ZoneBase
    server: ServerWithScore

class StoragePriceWithPKs(StoragePriceBase):
    region: RegionBaseWithPKs
    vendor: VendorBase
    storage: StorageBase

class OrderDir(Enum):
    ASC = "asc"
    DESC = "desc"


class FilterCategories(Enum):
    BASIC = "basic"
    PRICE = "price"
    PROCESSOR = "processor"
    MEMORY = "memory"
    REGION = "region"
    VENDOR = "vendor"
    STORAGE = "storage"
    GPU = "gpu"


# load examples for the docs
example_data = {
    "benchmark": db.exec(
        select(Benchmark).where(Benchmark.benchmark_id == "geekbench:hdr")
    ).one(),
    "country": db.exec(select(Country).limit(1)).one(),
    "compliance_framework": db.exec(select(ComplianceFramework).limit(1)).one(),
    "vendor": db.exec(select(Vendor).where(Vendor.vendor_id == "aws")).one(),
    "region": db.exec(select(Region).where(Region.vendor_id == "aws").limit(1)).one(),
    "zone": db.exec(select(Zone).where(Zone.vendor_id == "aws").limit(1)).one(),
    "server": db.exec(select(Server).where(Server.vendor_id == "aws").limit(1)).one(),
    "storage": db.exec(
        select(Storage).where(Storage.vendor_id == "aws").limit(1)
    ).one(),
    "prices": db.exec(
        select(ServerPrice).where(ServerPrice.vendor_id == "aws").limit(5)
    ).all(),
}

Benchmark.model_config["json_schema_extra"] = {
    "examples": [example_data["benchmark"].model_dump()]
}
Country.model_config["json_schema_extra"] = {
    "examples": [example_data["country"].model_dump()]
}
ComplianceFramework.model_config["json_schema_extra"] = {
    "examples": [example_data["compliance_framework"].model_dump()]
}
Vendor.model_config["json_schema_extra"] = {
    "examples": [example_data["vendor"].model_dump()]
}
Region.model_config["json_schema_extra"] = {
    "examples": [example_data["region"].model_dump()]
}
RegionPKs.model_config["json_schema_extra"] = {
    "examples": [
        example_data["region"].model_dump()
        | {"vendor": example_data["vendor"].model_dump()}
    ]
}
Zone.model_config["json_schema_extra"] = {
    "examples": [example_data["zone"].model_dump()]
}
Server.model_config["json_schema_extra"] = {
    "examples": [example_data["server"].model_dump()]
}
ServerPKs.model_config["json_schema_extra"] = Server.model_config["json_schema_extra"]
ServerPKs.model_config["json_schema_extra"]["examples"][0]["score"] = 42
ServerPKs.model_config["json_schema_extra"]["examples"][0]["price"] = 7
ServerPKs.model_config["json_schema_extra"]["examples"][0]["score_per_price"] = 42 / 7
Storage.model_config["json_schema_extra"] = {
    "examples": [example_data["storage"].model_dump()]
}
ServerPKsWithPrices.model_config["json_schema_extra"] = {
    "examples": [
        ServerPKs.model_config["json_schema_extra"]["examples"][0]
        | {
            "vendor": example_data["vendor"].model_dump(),
            "prices": [
                p.model_dump()
                | {
                    "region": example_data["region"].model_dump(),
                    "zone": example_data["zone"].model_dump(),
                }
                for p in example_data["prices"]
            ],
            "benchmark_scores": [example_data["benchmark"].model_dump()],
        }
    ]
}
ServerPriceWithPKs.model_config["json_schema_extra"] = {
    "examples": [
        example_data["prices"][0].model_dump()
        | {
            "vendor": example_data["vendor"].model_dump(),
            "region": example_data["region"].model_dump()
            | {"country": example_data["country"].model_dump()},
            "zone": example_data["zone"].model_dump(),
            "server": ServerPKs.model_config["json_schema_extra"]["examples"][0],
        }
    ]
}

# ##############################################################################
# API metadata

app = FastAPI(
    title="Spare Cores (SC) Keeper",
    description=dedent("""
    API to search and serve data collected on cloud compute resources.

    ## Licensing

    This is a free service provided by the Spare Cores team, without any warranty.
    The source code of the API is licensed under MPL-2.0, find more details at
    <https://github.com/SpareCores/sc-keeper>.

    ## References

    - Spare Cores: <https://sparecores.com>
    - SC Keeper: <https://github.com/SpareCores/sc-keeper>
    - SC Crawler: <https://github.com/SpareCores/sc-crawler>
    - SC Data: <https://github.com/SpareCores/sc-data>
    """),
    version="0.0.1",
    # terms_of_service="TODO",
    contact={
        "name": "Spare Cores Team",
        "email": "social@sparecores.com",
    },
    license_info={
        "name": "Mozilla Public License 2.0 (MPL 2.0)",
        "url": "http://mozilla.org/MPL/2.0/",
    },
    lifespan=lifespan,
)

# ##############################################################################
# Middlewares

# logging
app.add_middleware(LogMiddleware)

# CORS: allows all origins, without spec headers and without auth
app.add_middleware(
<<<<<<< HEAD
    CORSMiddleware, allow_origins=["*"], allow_headers=["sentry-trace", "baggage"], expose_headers=["X-Total-Count"]
=======
    CORSMiddleware,
    allow_origins=["*"],
    allow_headers=["sentry-trace", "baggage"],
    expose_headers=["X-Total-Count"],
>>>>>>> 86fb99c7
)

# aggressive compression
app.add_middleware(GZipMiddleware, minimum_size=100)


# ##############################################################################
# Shared parameters

options = SimpleNamespace(
    vendor=Annotated[
        Optional[List[Vendors]],
        Query(
            title="Vendor id",
            description="Identifier of the cloud provider vendor.",
            json_schema_extra={
                "category_id": FilterCategories.VENDOR,
                "enum": [m.value for m in Vendors],
            },
        ),
    ],
    partial_name_or_id=Annotated[
        Optional[str],
        Query(
            title="Partial name or id",
            description="Freetext, case-insensitive search on the server_id, name, api_reference or display_name.",
            json_schema_extra={
                "category_id": FilterCategories.BASIC,
            },
        ),
    ],
    vcpus_min=Annotated[
        int,
        Query(
            title="Minimum vCPUs",
            description="Minimum number of virtual CPUs.",
            ge=1,
            le=256,
            json_schema_extra={
                "category_id": FilterCategories.PROCESSOR,
                "unit": "vCPUs",
            },
        ),
    ],
    architecture=Annotated[
        Optional[List[CpuArchitecture]],
        Query(
            title="Processor architecture",
            description="Processor architecture.",
            json_schema_extra={
                "category_id": FilterCategories.PROCESSOR,
                "enum": [e.value for e in CpuArchitecture],
            },
        ),
    ],
    memory_min=Annotated[
        Optional[float],
        Query(
            title="Minimum memory",
            description="Minimum amount of memory in GBs.",
            json_schema_extra={
                "category_id": FilterCategories.MEMORY,
                "unit": "GB",
                "step": 0.1,
            },
        ),
    ],
    price_max=Annotated[
        Optional[float],
        Query(
            title="Maximum price",
            description="Maximum price (USD/hr).",
            json_schema_extra={
                "category_id": FilterCategories.PRICE,
                "step": 0.0001,
            },
        ),
    ],
    only_active=Annotated[
        Optional[bool],
        Query(
            title="Active only",
            description="Filter for active servers only.",
            json_schema_extra={"category_id": FilterCategories.BASIC},
        ),
    ],
    green_energy=Annotated[
        Optional[bool],
        Query(
            title="Green energy",
            description="Filter for regions with kow CO2 emission only.",
            json_schema_extra={"category_id": FilterCategories.REGION},
        ),
    ],
    allocation=Annotated[
        Optional[Allocation],
        Query(
            title="Allocation",
            description="Server allocation method.",
            json_schema_extra={
                "enum": [m.value for m in Allocation],
            },
        ),
    ],
    regions=Annotated[
        Optional[List[Regions]],
        Query(
            title="Region id",
            description="Identifier of the region.",
            json_schema_extra={
                "category_id": FilterCategories.REGION,
                "enum": [m.value for m in Regions],
            },
        ),
    ],
    compliance_framework=Annotated[
        Optional[List[ComplianceFrameworks]],
        Query(
            title="Compliance Framework id",
            description="Compliance framework implemented at the vendor.",
            json_schema_extra={
                "category_id": FilterCategories.VENDOR,
                "enum": [m.value for m in ComplianceFrameworks],
            },
        ),
    ],
    storage_size=Annotated[
        Optional[float],
        Query(
            title="Storage Size",
            description="Minimum amount of storage (GBs) attached to the server.",
            json_schema_extra={
                "category_id": FilterCategories.STORAGE,
                "step": 0.1,
                "unit": "GB",
            },
        ),
    ],
    storage_type=Annotated[
        Optional[List[StorageType]],
        Query(
            title="Storage Type",
            description="Type of the storage attached to the server.",
            json_schema_extra={
                "category_id": FilterCategories.STORAGE,
                "enum": [e.value for e in StorageType],
            },
        ),
    ],
    storage_min=Annotated[
        Optional[int],
        Query(
            title="Minimum size",
            description="Minimum Storage size in GBs.",
            json_schema_extra={
                "category_id": FilterCategories.STORAGE,
                "unit": "GB",
            },
        ),
    ], 
    countries=Annotated[
        Optional[List[str]],
        Query(
            title="Countries",
            description="Filter for regions in the provided list of countries.",
            json_schema_extra={
                "category_id": FilterCategories.REGION,
                "enum": [e.value for e in Countries],
            },
        ),
    ],
    gpu_min=Annotated[
        Optional[int],
        Query(
            title="GPU count",
            description="Minimum number of GPUs.",
            json_schema_extra={
                "category_id": FilterCategories.GPU,
                "unit": "GPUs",
            },
        ),
    ],
    gpu_memory_min=Annotated[
        Optional[float],
        Query(
            title="Minimum GPU memory",
            description="Minimum amount of GPU memory (GB) in each GPU.",
            json_schema_extra={
                "category_id": FilterCategories.GPU,
                "unit": "GB",
                "step": 0.1,
            },
        ),
    ],
    gpu_memory_total=Annotated[
        Optional[float],
        Query(
            title="Total GPU memory",
            description="Minimum amount of total GPU memory (GBs) in all GPUs.",
            json_schema_extra={
                "category_id": FilterCategories.GPU,
                "unit": "GB",
                "step": 0.1,
            },
        ),
    ],
    benchmark_score_stressng_cpu_min=Annotated[
        Optional[float],
        Query(
            title="SCore",
            description="Minimum stress-ng CPU workload score.",
            json_schema_extra={
                "category_id": FilterCategories.PROCESSOR,
            },
        ),
    ],
    limit=Annotated[
        int, Query(description="Maximum number of results. Set to -1 for unlimited.")
    ],
    limit250=Annotated[int, Query(description="Maximum number of results.", le=250)],
    page=Annotated[Optional[int], Query(description="Page number.")],
    order_by=Annotated[str, Query(description="Order by column.")],
    order_dir=Annotated[OrderDir, Query(description="Order direction.")],
    currency=Annotated[Optional[str], Query(description="Currency used for prices.")],
    add_total_count_header=Annotated[
        bool,
        Query(
            description="Add the X-Total-Count header to the response with the overall number of items (without paging). Note that it might reduce response times."
        ),
    ],
)

# ##############################################################################
# API endpoints


@app.get("/healthcheck", tags=["Administrative endpoints"])
def healthcheck(db: Session = Depends(get_db)) -> dict:
    """Return database hash and last udpated timestamp."""
    return {
        "packages": package_versions,
        "database_last_updated": session.last_updated,
        "database_hash": session.db_hash,
    }


@app.get("/table/benchmark", tags=["Table dumps"])
def table_benchmark(db: Session = Depends(get_db)) -> List[Benchmark]:
    """Return the Benchmark table as-is, without filtering options or relationships resolved."""
    return db.exec(select(Benchmark)).all()


@app.get("/table/country", tags=["Table dumps"])
def table_country(db: Session = Depends(get_db)) -> List[Country]:
    """Return the Country table as-is, without filtering options or relationships resolved."""
    return db.exec(select(Country)).all()


@app.get("/table/compliance_framework", tags=["Table dumps"])
def table_compliance_frameworks(
    db: Session = Depends(get_db),
) -> List[ComplianceFramework]:
    """Return the ComplianceFramework table as-is, without filtering options or relationships resolved."""
    return db.exec(select(ComplianceFramework)).all()


@app.get("/table/vendor", tags=["Table dumps"])
def table_vendor(db: Session = Depends(get_db)) -> List[Vendor]:
    """Return the Vendor table as-is, without filtering options or relationships resolved."""
    return db.exec(select(Vendor)).all()


@app.get("/table/region", tags=["Table dumps"])
def table_region(db: Session = Depends(get_db)) -> List[Region]:
    """Return the Region table as-is, without filtering options or relationships resolved."""
    return db.exec(select(Region)).all()


@app.get("/table/zone", tags=["Table dumps"])
def table_zone(db: Session = Depends(get_db)) -> List[Zone]:
    """Return the Zone table as-is, without filtering options or relationships resolved."""
    return db.exec(select(Zone)).all()


@app.get("/table/server", tags=["Table dumps"])
def table_server(db: Session = Depends(get_db)) -> List[Server]:
    """Return the Server table as-is, without filtering options or relationships resolved."""
    return db.exec(select(Server)).all()


@app.get("/table/storage", tags=["Table dumps"])
def table_storage(db: Session = Depends(get_db)) -> List[Storage]:
    """Return the Storage table as-is, without filtering options or relationships resolved."""
    return db.exec(select(Storage)).all()

@app.get("/storage_prices")
def table_storage_prices(
    vendor: options.vendor = None,
    green_energy: options.green_energy = None,
    storage_min: options.storage_min = None,
    storage_type: options.storage_type = None,
    compliance_framework: options.compliance_framework = None,
    regions: options.regions = None,
    countries: options.countries = None,
    limit: options.limit = 50,
    page: options.page = None,
    order_by: options.order_by = "price",
    order_dir: options.order_dir = OrderDir.ASC,
    db: Session = Depends(get_db)) -> List[StoragePriceWithPKs]:
    query = (select(StoragePrice).join(StoragePrice.vendor).join(StoragePrice.storage))

    if vendor:
        query = query.where(StoragePrice.vendor_id.in_(vendor))

    if storage_type:
        query = query.where(Storage.storage_type.in_(storage_type))

    if storage_min:
        query = query.where(Storage.min_size <= storage_min)
        query = query.where(Storage.max_size >= storage_min)

    if regions:
        query = query.where(StoragePrice.region_id.in_(regions))

    if countries:
        query = query.where(Region.country_id.in_(countries))

    if green_energy:
        query = query.where(Region.green_energy == green_energy)

    # compliance_framework TODO: implement after main merged and the new compliance filter is added

    # ordering
    if order_by:
        order_obj = [
            o
            for o in [StoragePrice, Region, Storage]
            if hasattr(o, order_by)
        ]
        if len(order_obj) == 0:
            raise HTTPException(status_code=400, detail="Unknown order_by field.")
        if len(order_obj) > 1:
            raise HTTPException(status_code=400, detail="Unambiguous order_by field.")
        order_field = getattr(order_obj[0], order_by)
        if OrderDir(order_dir) == OrderDir.ASC:
            query = query.order_by(order_field)
        else:
            query = query.order_by(order_field.desc())

    # pagination
    if limit > 0:
        query = query.limit(limit)
    # only apply if limit is set
    if page and limit > 0:
        query = query.offset((page - 1) * limit)

    return db.exec(query).all() 


def _get_category(server_column_name: str) -> str:
    if server_column_name not in Server.get_columns()["all"]:
        raise KeyError("Unknown Server column name.")
    if server_column_name in [
        "vendor_id",
        "server_id",
        "name",
        "api_reference",
        "display_name",
        "description",
        "family",
        "status",
        "observed_at",
    ]:
        return "meta"
    if server_column_name in ["vcpus", "hypervisor"] or server_column_name.startswith(
        "cpu"
    ):
        return "cpu"
    if server_column_name.startswith("memory"):
        return "memory"
    if server_column_name.startswith("gpu"):
        return "gpu"
    if server_column_name.startswith("storage"):
        return "storage"
    if (
        server_column_name.endswith("_traffic")
        or server_column_name.startswith("network")
        or server_column_name == "ipv4"
    ):
        return "network"


def _get_name(server_column_name: str) -> str:
    # special cases
    mapping = {
        "vcpus": "vCPUs",
        "cpus": "CPUs",
        "gpus": "GPUs",
        "ipv4": "IPv4",
    }
    if server_column_name in mapping:
        return mapping[server_column_name]
    name = server_column_name.replace("_", " ").title()
    name = name.replace(" Id", " ID")
    name = name.replace("Api ", "API ")
    name = name.replace("Cpu ", "CPU ")
    name = name.replace("Gpu ", "GPU ")
    name = name.replace(" Ecc", " ECC")
    return name


def _get_unit(server_column_name: str) -> str:
    mapping = {
        "cpu_speed": "GHz",
        "cpu_l1_cache": "byte",
        "cpu_l2_cache": "byte",
        "cpu_l3_cache": "byte",
        "memory_amount": "MiB",
        "memory_speed": "Mhz",
        "gpu_memory_min": "MiB",
        "gpu_memory_total": "MiB",
        "storage_size": "GB",
        "network_speed": "Gbps",
        "inbound_traffic": "GB/month",
        "outbound_traffic": "GB/month",
    }
    if server_column_name in mapping:
        return mapping[server_column_name]
    return None


@app.get("/table/server/meta", tags=["Table metadata"])
def table_metadata_server(db: Session = Depends(get_db)) -> ServerTableMetaData:
    """Server table and column names and comments."""
    table = {
        "name": Server.get_table_name(),
        "description": Server.__doc__.splitlines()[0],
    }
    fields = [
        {
            "id": k,
            "name": _get_name(k),
            "description": v.description,
            "category": _get_category(k),
            "unit": _get_unit(k),
        }
        for k, v in Server.model_fields.items()
    ]
    return {"table": table, "fields": fields}


@app.get("/regions", tags=["Query Resources"])
def search_regions(
    vendor: options.vendor = None,
    db: Session = Depends(get_db),
) -> List[RegionPKs]:
    query = select(Region)
    if vendor:
        query = query.where(Region.vendor_id.in_(vendor))
    return db.exec(query).all()


def get_server_base(vendor: str, server: str, db: Session) -> ServerBase:
    try:
        return db.exec(
            select(Server)
            .where(Server.vendor_id == vendor)
            .where((Server.server_id == server) | (Server.api_reference == server))
            .join(Server.vendor)
            .options(contains_eager(Server.vendor))
        ).one()
    except NoResultFound:
        raise HTTPException(status_code=404, detail="Server not found")


@app.get("/server/{vendor}/{server}", tags=["Query Resources"])
def get_server(
    vendor: Annotated[str, Path(description="Vendor ID.")],
    server: Annotated[str, Path(description="Server ID or API reference.")],
    currency: options.currency = None,
    db: Session = Depends(get_db),
) -> ServerPKsWithPrices:
    """Query a single server by its vendor id and either the server or, or its API reference.

    Return dictionary includes all server fields, along
    with the current prices per zone, and
    the available benchmark scores.
    """
    # TODO async
    res = get_server_base(vendor, server, db)
    prices = db.exec(
        select(ServerPrice)
        .where(ServerPrice.status == Status.ACTIVE)
        .where(ServerPrice.vendor_id == vendor)
        .where(ServerPrice.server_id == res.server_id)
        .join(ServerPrice.zone)
        .options(contains_eager(ServerPrice.zone))
        .join(ServerPrice.region)
        .options(contains_eager(ServerPrice.region))
    ).all()
    if currency:
        for price in prices:
            if hasattr(price, "price") and hasattr(price, "currency"):
                if price.currency != currency:
                    price.price = round(
                        currency_converter.convert(
                            price.price, price.currency, currency
                        ),
                        4,
                    )
                    price.currency = currency

    res.prices = prices
    benchmarks = db.exec(
        select(BenchmarkScore)
        .where(BenchmarkScore.status == Status.ACTIVE)
        .where(BenchmarkScore.vendor_id == vendor)
        .where(BenchmarkScore.server_id == res.server_id)
    ).all()
    res.benchmark_scores = benchmarks
    # SCore and $Core
    res = ServerPKsWithPrices.from_orm(res)
    res.score = max(
        [b.score for b in benchmarks if b.benchmark_id == "stress_ng:cpu_all"],
        default=None,
    )
    try:
        res.price = min_server_price(db, res.vendor_id, res.server_id)
    except KeyError:
        res.price = None
    res.score_per_price = res.score / res.price if res.price and res.score else None

    return res

<<<<<<< HEAD
=======

@app.get("/server/{vendor}/{server}/similar_servers/{by}/{n}", tags=["Query Resources"])
def get_similar_servers(
    vendor: Annotated[str, Path(description="Vendor ID.")],
    server: Annotated[str, Path(description="Server ID or API reference.")],
    by: Annotated[
        Literal["family", "specs", "score"],
        Path(description="Algorithm to look for similar servers."),
    ],
    n: Annotated[
        int,
        Path(description="Number of servers to get.", le=100),
    ],
    db: Session = Depends(get_db),
) -> List[ServerPKs]:
    """Search similar servers to the provided one.

    The "family" method returns all servers from the same family of
    the same vendor.

    The "specs" approach will prioritize the number of
    GPUs, then CPUs, lastly the amount of memory.

    The "score" method will find the servers with the closest
    performance using the multi-core SCore.
    """
    serverobj = get_server_base(vendor, server, db)

    max_scores = max_score_per_server()
    query = (
        select(Server, max_scores.c.score)
        .join(
            max_scores,
            (Server.vendor_id == max_scores.c.vendor_id)
            & (Server.server_id == max_scores.c.server_id),
            isouter=True,
        )
        .where(
            not_(
                and_(
                    Server.vendor_id == serverobj.vendor_id,
                    Server.server_id == serverobj.server_id,
                )
            )
        )
    )

    if by == "family":
        query = (
            query.where(Server.vendor_id == serverobj.vendor_id)
            .where(Server.family == serverobj.family)
            .order_by(Server.vcpus, Server.gpu_count, Server.memory_amount)
        )

    if by == "specs":
        query = query.order_by(
            func.abs(Server.gpu_count - serverobj.gpu_count) * 10e6
            + func.abs(Server.vcpus - serverobj.vcpus) * 10e3
            + func.abs(Server.memory_amount - serverobj.memory_amount) / 1e03
        )

    if by == "score":
        max_score = db.exec(
            select(max_scores.c.score)
            .where(max_scores.c.vendor_id == serverobj.vendor_id)
            .where(max_scores.c.server_id == serverobj.server_id)
        ).one()
        query = query.order_by(func.abs(max_scores.c.score - max_score))

    servers = db.exec(query.limit(n)).all()

    serverlist = []
    for server in servers:
        serveri = ServerPKs.from_orm(server[0])
        serveri.score = server[1]
        try:
            serveri.price = min_server_price(db, serveri.vendor_id, serveri.server_id)
            serveri.score_per_price = serveri.score / serveri.price
        except Exception:
            serveri.score_per_price = None
        serverlist.append(serveri)

    return serverlist


>>>>>>> 86fb99c7
@app.get("/servers", tags=["Query Resources"])
def search_servers(
    response: Response,
    partial_name_or_id: options.partial_name_or_id = None,
    vcpus_min: options.vcpus_min = 1,
    architecture: options.architecture = None,
    benchmark_score_stressng_cpu_min: options.benchmark_score_stressng_cpu_min = None,
    memory_min: options.memory_min = None,
    only_active: options.only_active = True,
    vendor: options.vendor = None,
    compliance_framework: options.compliance_framework = None,
    storage_size: options.storage_size = None,
    storage_type: options.storage_type = None,
    gpu_min: options.gpu_min = None,
    gpu_memory_min: options.gpu_memory_min = None,
    gpu_memory_total: options.gpu_memory_total = None,
    limit: options.limit = 50,
    page: options.page = None,
    order_by: options.order_by = "vcpus",
    order_dir: options.order_dir = OrderDir.ASC,
    add_total_count_header: options.add_total_count_header = False,
    db: Session = Depends(get_db),
) -> List[ServerPKs]:
    max_scores = max_score_per_server()

    # compliance frameworks are defined at the vendor level,
    # let's filter for vendors instead of exploding the servers table
    if compliance_framework:
        if not vendor:
            vendor = db.exec(select(Vendor.vendor_id)).all()
        query = select(VendorComplianceLink.vendor_id).where(
            VendorComplianceLink.compliance_framework_id.in_(compliance_framework)
        )
        compliant_vendors = db.exec(query).all()
        vendor = list(set(vendor or []) & set(compliant_vendors))

    # keep track of filter conditions
    conditions = set()

    if partial_name_or_id:
        ilike = "%" + partial_name_or_id + "%"
        conditions.add(
            or_(
                Server.server_id.ilike(ilike),
                Server.name.ilike(ilike),
                Server.api_reference.ilike(ilike),
                Server.display_name.ilike(ilike),
            )
        )

    if vcpus_min:
        conditions.add(Server.vcpus >= vcpus_min)
    if architecture:
        conditions.add(Server.cpu_architecture.in_(architecture))
    if benchmark_score_stressng_cpu_min:
        conditions.add(max_scores.c.score > benchmark_score_stressng_cpu_min)
    if memory_min:
        conditions.add(Server.memory_amount >= memory_min * 1024)
    if storage_size:
        conditions.add(Server.storage_size >= storage_size)
    if gpu_min:
        conditions.add(Server.gpu_count >= gpu_min)
    if gpu_memory_min:
        conditions.add(Server.gpu_memory_min >= gpu_memory_min * 1024)
    if gpu_memory_total:
        conditions.add(Server.gpu_memory_total >= gpu_memory_total * 1024)
    if only_active:
        conditions.add(Server.status == Status.ACTIVE)
    if storage_type:
        conditions.add(Server.storage_type.in_(storage_type))
    if vendor:
        conditions.add(Server.vendor_id.in_(vendor))

    # count all records to be returned in header
    if add_total_count_header:
        query = select(func.count()).select_from(Server)
        if benchmark_score_stressng_cpu_min:
            query = query.join(
                max_scores,
                (Server.vendor_id == max_scores.c.vendor_id)
                & (Server.server_id == max_scores.c.server_id),
                isouter=True,
            )
        for condition in conditions:
            query = query.where(condition)
        response.headers["X-Total-Count"] = str(db.exec(query).one())

    # actual query
    query = select(Server, max_scores.c.score)
    query = query.join(Server.vendor)
    query = query.join(
        max_scores,
        (Server.vendor_id == max_scores.c.vendor_id)
        & (Server.server_id == max_scores.c.server_id),
        isouter=True,
    )
    query = query.options(contains_eager(Server.vendor))
    for condition in conditions:
        query = query.where(condition)

    # ordering
    if order_by:
        order_obj = [o for o in [Server, max_scores.c] if hasattr(o, order_by)]
        if len(order_obj) == 0:
            raise HTTPException(status_code=400, detail="Unknown order_by field.")
        if len(order_obj) > 1:
            raise HTTPException(status_code=400, detail="Unambiguous order_by field.")
        order_field = getattr(order_obj[0], order_by)
        if OrderDir(order_dir) == OrderDir.ASC:
            query = query.order_by(order_field)
        else:
            query = query.order_by(order_field.desc())

    # pagination
    if limit > 0:
        query = query.limit(limit)
    # only apply if limit is set
    if page and limit > 0:
        query = query.offset((page - 1) * limit)
    servers = db.exec(query).all()

    # unpack score
    serverlist = []
    for server in servers:
        serveri = ServerPKs.from_orm(server[0])
        serveri.score = server[1]
        try:
            serveri.price = min_server_price(db, serveri.vendor_id, serveri.server_id)
            serveri.score_per_price = serveri.score / serveri.price
        except Exception:
            serveri.score_per_price = None
        serverlist.append(serveri)

    return serverlist


@app.get("/server_prices", tags=["Query Resources"])
def search_server_prices(
    response: Response,
    partial_name_or_id: options.partial_name_or_id = None,
    vcpus_min: options.vcpus_min = None,
    architecture: options.architecture = None,
    benchmark_score_stressng_cpu_min: options.benchmark_score_stressng_cpu_min = None,
    memory_min: options.memory_min = None,
    price_max: options.price_max = None,
    only_active: options.only_active = True,
    green_energy: options.green_energy = None,
    allocation: options.allocation = None,
    vendor: options.vendor = None,
    regions: options.regions = None,
    compliance_framework: options.compliance_framework = None,
    storage_size: options.storage_size = None,
    storage_type: options.storage_type = None,
    countries: options.countries = None,
    gpu_min: options.gpu_min = None,
    gpu_memory_min: options.gpu_memory_min = None,
    gpu_memory_total: options.gpu_memory_total = None,
    limit: options.limit250 = 50,
    page: options.page = None,
    order_by: options.order_by = "price",
    order_dir: options.order_dir = OrderDir.ASC,
    currency: options.currency = "USD",
    add_total_count_header: options.add_total_count_header = False,
    db: Session = Depends(get_db),
) -> List[ServerPriceWithPKs]:
    max_scores = max_score_per_server()

    # compliance frameworks are defined at the vendor level,
    # let's filter for vendors instead of exploding the prices table
    if compliance_framework:
        if not vendor:
            vendor = db.exec(select(Vendor.vendor_id)).all()
        query = select(VendorComplianceLink.vendor_id).where(
            VendorComplianceLink.compliance_framework_id.in_(compliance_framework)
        )
        compliant_vendors = db.exec(query).all()
        vendor = list(set(vendor or []) & set(compliant_vendors))

    # keep track of tables to be joins and filter conditions
    joins = set()
    conditions = set()

    if partial_name_or_id:
        ilike = "%" + partial_name_or_id + "%"
        joins.add(ServerPrice.server)
        conditions.add(
            or_(
                ServerPrice.server_id.ilike(ilike),
                Server.name.ilike(ilike),
                Server.api_reference.ilike(ilike),
                Server.display_name.ilike(ilike),
            )
        )

    if price_max:
        if currency != "USD":
            price_max = currency_converter.convert(price_max, currency, "USD")
        conditions.add(ServerPrice.price <= price_max)

    if vcpus_min:
        joins.add(ServerPrice.server)
        conditions.add(Server.vcpus >= vcpus_min)
    if architecture:
        joins.add(ServerPrice.server)
        conditions.add(Server.cpu_architecture.in_(architecture))
    if benchmark_score_stressng_cpu_min:
        conditions.add(max_scores.c.score > benchmark_score_stressng_cpu_min)
    if memory_min:
        joins.add(ServerPrice.server)
        conditions.add(Server.memory_amount >= memory_min * 1024)
    if storage_size:
        joins.add(ServerPrice.server)
        conditions.add(Server.storage_size >= storage_size)
    if gpu_min:
        joins.add(ServerPrice.server)
        conditions.add(Server.gpu_count >= gpu_min)
    if gpu_memory_min:
        joins.add(ServerPrice.server)
        conditions.add(Server.gpu_memory_min >= gpu_memory_min * 1024)
    if gpu_memory_total:
        joins.add(ServerPrice.server)
        conditions.add(Server.gpu_memory_total >= gpu_memory_total * 1024)
    if only_active:
        joins.add(ServerPrice.server)
        conditions.add(Server.status == Status.ACTIVE)
    if green_energy:
        joins.add(ServerPrice.region)
        conditions.add(Region.green_energy == green_energy)
    if allocation:
        conditions.add(ServerPrice.allocation == allocation)
    if storage_type:
        joins.add(ServerPrice.server)
        conditions.add(Server.storage_type.in_(storage_type))
    if vendor:
        conditions.add(ServerPrice.vendor_id.in_(vendor))
    if regions:
        conditions.add(ServerPrice.region_id.in_(regions))
    if countries:
        joins.add(ServerPrice.region)
        conditions.add(Region.country_id.in_(countries))

    # count all records to be returned in header
    if add_total_count_header:
        query = select(func.count()).select_from(ServerPrice)
        for j in joins:
            query = query.join(j)
        if benchmark_score_stressng_cpu_min:
            query = query.join(
                max_scores,
                (ServerPrice.vendor_id == max_scores.c.vendor_id)
                & (ServerPrice.server_id == max_scores.c.server_id),
                isouter=True,
            )
        for condition in conditions:
            query = query.where(condition)
        response.headers["X-Total-Count"] = str(db.exec(query).one())

    # actual query
    query = select(ServerPrice, max_scores.c.score)
    joins.update(
        [
            ServerPrice.vendor,
            ServerPrice.region,
            ServerPrice.zone,
            ServerPrice.server,
        ]
    )

    for j in joins:
        query = query.join(j)
    query = query.join(
        max_scores,
        (ServerPrice.vendor_id == max_scores.c.vendor_id)
        & (ServerPrice.server_id == max_scores.c.server_id),
        isouter=True,
    )
    region_alias = Region
    query = query.join(region_alias.country)
    # avoid n+1 queries
    query = query.options(contains_eager(ServerPrice.vendor))
    query = query.options(
        contains_eager(ServerPrice.region).contains_eager(region_alias.country)
    )
    query = query.options(contains_eager(ServerPrice.zone))
    query = query.options(contains_eager(ServerPrice.server))
    for condition in conditions:
        query = query.where(condition)

    # ordering
    if order_by:
        order_obj = [
            o
            for o in [ServerPrice, Server, Region, max_scores.c]
            if hasattr(o, order_by)
        ]
        if len(order_obj) == 0:
            raise HTTPException(status_code=400, detail="Unknown order_by field.")
        if len(order_obj) > 1:
            raise HTTPException(status_code=400, detail="Unambiguous order_by field.")
        order_field = getattr(order_obj[0], order_by)
        if OrderDir(order_dir) == OrderDir.ASC:
            query = query.order_by(order_field)
        else:
            query = query.order_by(order_field.desc())

    # pagination
    if limit > 0:
        query = query.limit(limit)
    # only apply if limit is set
    if page and limit > 0:
        query = query.offset((page - 1) * limit)

    results = db.exec(query).all()

    # unpack score
    prices = []
    for result in results:
        price = ServerPriceWithPKs.from_orm(result[0])
        price.server.score = result[1]
        try:
            price.server.price = min_server_price(
                db, price.server.vendor_id, price.server.server_id
            )
        except KeyError:
            price.server.price = None
        price.server.score_per_price = (
            price.server.score / price.server.price
            if price.server.price and price.server.score
            else None
        )

        prices.append(price)

    # update prices to currency requested
    for price in prices:
        if currency:
            if hasattr(price, "price") and hasattr(price, "currency"):
                if price.currency != currency:
                    price.price = round(
                        currency_converter.convert(
                            price.price, price.currency, currency
                        ),
                        4,
                    )
                    price.currency = currency
    return prices


@app.get("/ai/assist_server_filters", tags=["AI"])
def assist_server_filters(text: str, request: Request) -> dict:
    """Extract Server JSON filters from freetext."""
    res = openai_extract_filters(text, endpoint="/servers")
    logging.info(
        "openai response",
        extra={
            "event": "assist_filters response",
            "res": res,
            "request_id": get_request_id(),
        },
    )
    return res


@app.get("/ai/assist_server_price_filters", tags=["AI"])
def assist_server_price_filters(text: str, request: Request) -> dict:
    """Extract ServerPrice JSON filters from freetext."""
    res = openai_extract_filters(text, endpoint="/server_prices")
    logging.info(
        "openai response",
        extra={
            "event": "assist_filters response",
            "res": res,
            "request_id": get_request_id(),
        },
    )
    return res<|MERGE_RESOLUTION|>--- conflicted
+++ resolved
@@ -165,10 +165,12 @@
     zone: ZoneBase
     server: ServerWithScore
 
+
 class StoragePriceWithPKs(StoragePriceBase):
     region: RegionBaseWithPKs
     vendor: VendorBase
     storage: StorageBase
+
 
 class OrderDir(Enum):
     ASC = "asc"
@@ -311,14 +313,10 @@
 
 # CORS: allows all origins, without spec headers and without auth
 app.add_middleware(
-<<<<<<< HEAD
-    CORSMiddleware, allow_origins=["*"], allow_headers=["sentry-trace", "baggage"], expose_headers=["X-Total-Count"]
-=======
     CORSMiddleware,
     allow_origins=["*"],
     allow_headers=["sentry-trace", "baggage"],
     expose_headers=["X-Total-Count"],
->>>>>>> 86fb99c7
 )
 
 # aggressive compression
@@ -478,7 +476,7 @@
                 "unit": "GB",
             },
         ),
-    ], 
+    ],
     countries=Annotated[
         Optional[List[str]],
         Query(
@@ -613,6 +611,7 @@
 def table_storage(db: Session = Depends(get_db)) -> List[Storage]:
     """Return the Storage table as-is, without filtering options or relationships resolved."""
     return db.exec(select(Storage)).all()
+
 
 @app.get("/storage_prices")
 def table_storage_prices(
@@ -627,8 +626,9 @@
     page: options.page = None,
     order_by: options.order_by = "price",
     order_dir: options.order_dir = OrderDir.ASC,
-    db: Session = Depends(get_db)) -> List[StoragePriceWithPKs]:
-    query = (select(StoragePrice).join(StoragePrice.vendor).join(StoragePrice.storage))
+    db: Session = Depends(get_db),
+) -> List[StoragePriceWithPKs]:
+    query = select(StoragePrice).join(StoragePrice.vendor).join(StoragePrice.storage)
 
     if vendor:
         query = query.where(StoragePrice.vendor_id.in_(vendor))
@@ -653,11 +653,7 @@
 
     # ordering
     if order_by:
-        order_obj = [
-            o
-            for o in [StoragePrice, Region, Storage]
-            if hasattr(o, order_by)
-        ]
+        order_obj = [o for o in [StoragePrice, Region, Storage] if hasattr(o, order_by)]
         if len(order_obj) == 0:
             raise HTTPException(status_code=400, detail="Unknown order_by field.")
         if len(order_obj) > 1:
@@ -675,7 +671,7 @@
     if page and limit > 0:
         query = query.offset((page - 1) * limit)
 
-    return db.exec(query).all() 
+    return db.exec(query).all()
 
 
 def _get_category(server_column_name: str) -> str:
@@ -853,8 +849,6 @@
 
     return res
 
-<<<<<<< HEAD
-=======
 
 @app.get("/server/{vendor}/{server}/similar_servers/{by}/{n}", tags=["Query Resources"])
 def get_similar_servers(
@@ -940,7 +934,6 @@
     return serverlist
 
 
->>>>>>> 86fb99c7
 @app.get("/servers", tags=["Query Resources"])
 def search_servers(
     response: Response,
