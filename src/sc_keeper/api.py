--- conflicted
+++ resolved
@@ -27,17 +27,10 @@
 
 from . import parameters as options
 from . import routers
-<<<<<<< HEAD
-from .ai import openai_extract_filters
+from .cache import CacheHeaderMiddleware
 from .currency import currency_converter
 from .database import get_db
-from .logger import LogMiddleware, get_request_id
-=======
-from .cache import CacheHeaderMiddleware
-from .database import get_db
-from .helpers import currency_converter
 from .logger import LogMiddleware
->>>>>>> 053fdc35
 from .lookups import min_server_price
 from .query import max_score_per_server
 from .references import (
